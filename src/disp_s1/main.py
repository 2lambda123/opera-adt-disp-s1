from __future__ import annotations

<<<<<<< HEAD
import multiprocessing as mp
from collections import defaultdict
from concurrent.futures import ProcessPoolExecutor
from datetime import datetime
from os import PathLike
from pathlib import Path
from pprint import pformat
from typing import Mapping, Sequence

from dolphin import __version__ as dolphin_version
from dolphin import utils
from dolphin._background import DummyProcessPoolExecutor
from dolphin._log import get_log, log_runtime
from dolphin.atmosphere import estimate_ionospheric_delay, estimate_tropospheric_delay
from dolphin.io import get_raster_bounds, get_raster_crs
from dolphin.utils import prepare_geometry
from dolphin.workflows import stitching_bursts, unwrapping, wrapped_phase
from dolphin.workflows._utils import _create_burst_cfg, _remove_dir_if_empty
from dolphin.workflows.config import DisplacementWorkflow
from opera_utils import get_dates, group_by_burst, group_by_date
=======
from dolphin import get_dates, utils
from dolphin._log import get_log, log_runtime
from dolphin.workflows.config import DisplacementWorkflow
from dolphin.workflows.displacement import run as run_displacement
>>>>>>> e4c5306d

from disp_s1 import _log, product
from disp_s1.pge_runconfig import RunConfig


@log_runtime
def run(
    cfg: DisplacementWorkflow,
    pge_runconfig: RunConfig,
    debug: bool = False,
):
    """Run the displacement workflow on a stack of SLCs.

    Parameters
    ----------
    cfg : DisplacementWorkflow
        `DisplacementWorkflow` object for controlling the workflow.
    debug : bool, optional
        Enable debug logging, by default False.
    pge_runconfig : RunConfig, optional
        PGE-specific metadata for the output product.

    """
    # Set the logging level for all `dolphin.` modules
    logger = get_log(name="disp_s1", debug=debug)
    if cfg.log_file:
        _log.setup_file_logging(cfg.log_file)

<<<<<<< HEAD
    logger.debug(pformat(cfg.model_dump()))
    cfg.create_dir_tree(debug=debug)

    utils.set_num_threads(cfg.worker_settings.threads_per_worker)

    try:
        grouped_slc_files = group_by_burst(cfg.cslc_file_list)
    except ValueError as e:
        # Make sure it's not some other ValueError
        if "Could not parse burst id" not in str(e):
            raise e
        # Otherwise, we have SLC files which are not OPERA burst files
        grouped_slc_files = {"": cfg.cslc_file_list}

    if cfg.amplitude_dispersion_files:
        grouped_amp_dispersion_files = group_by_burst(cfg.amplitude_dispersion_files)
    else:
        grouped_amp_dispersion_files = defaultdict(list)
    if cfg.amplitude_mean_files:
        grouped_amp_mean_files = group_by_burst(cfg.amplitude_mean_files)
    else:
        grouped_amp_mean_files = defaultdict(list)

    if len(cfg.correction_options.troposphere_files) > 0:
        grouped_tropo_files = group_by_date(
            cfg.correction_options.troposphere_files,
            file_date_fmt=cfg.correction_options.tropo_date_fmt,
        )
    else:
        grouped_tropo_files = None

    grouped_iono_files: Mapping[tuple[datetime], Sequence[str | PathLike[str]]] = {}
    if len(cfg.correction_options.ionosphere_files) > 0:
        for fmt in cfg.correction_options._iono_date_fmt:
            group_iono = group_by_date(
                cfg.correction_options.ionosphere_files,
                file_date_fmt=fmt,
            )
            if len(next(iter(group_iono))) == 0:
                continue
            grouped_iono_files = {**grouped_iono_files, **group_iono}

=======
>>>>>>> e4c5306d
    # ######################################
    # 1. Run dolphin's displacement workflow
    # ######################################
    out_paths = run_displacement(cfg=cfg, debug=debug)

<<<<<<< HEAD
    else:
        # grab the only key (either a burst, or "") and use that
        b = next(iter(grouped_slc_files.keys()))
        wrapped_phase_cfgs = [(b, cfg)]

    ifg_file_list: list[Path] = []
    tcorr_file_list: list[Path] = []
    ps_file_list: list[Path] = []
    # The comp_slc tracking object is a dict, since we'll need to organize
    # multiple comp slcs by burst (they'll have the same filename)
    comp_slc_dict: dict[str, Path] = {}
    # Now for each burst, run the wrapped phase estimation
    # Try running several bursts in parallel...
    Executor = (
        ProcessPoolExecutor
        if cfg.worker_settings.n_parallel_bursts > 1
        else DummyProcessPoolExecutor
    )
    mw = cfg.worker_settings.n_parallel_bursts
    ctx = mp.get_context("spawn")
    with Executor(max_workers=mw, mp_context=ctx) as exc:
        fut_to_burst = {
            exc.submit(
                wrapped_phase.run,
                burst_cfg,
                debug=debug,
            ): burst
            for burst, burst_cfg in wrapped_phase_cfgs
        }
        for fut in fut_to_burst:
            burst = fut_to_burst[fut]

            cur_ifg_list, comp_slc, tcorr, ps_file = fut.result()
            ifg_file_list.extend(cur_ifg_list)
            comp_slc_dict[burst] = comp_slc
            tcorr_file_list.append(tcorr)
            ps_file_list.append(ps_file)

    # ###################################
    # 2. Stitch the interferograms
    # ###################################

    stitched_ifg_dir = cfg.interferogram_network._directory
    stitched_ifg_dir.mkdir(exist_ok=True, parents=True)
    logger.info("Stitching interferograms by date.")
    (
        stitched_ifg_paths,
        interferometric_corr_paths,
        stitched_temp_coh_file,
        stitched_ps_file,
    ) = stitching_bursts.run(
        ifg_file_list=ifg_file_list,
        temp_coh_file_list=tcorr_file_list,
        ps_file_list=ps_file_list,
        stitched_ifg_dir=stitched_ifg_dir,
    )

    # ###################################
    # 3. Unwrap the interferograms
    # ###################################

    logger.info(f"Unwrapping {len(stitched_ifg_paths)} interferograms")
    # Compute the looks for the unwrapping
    row_looks, col_looks = cfg.phase_linking.half_window.to_looks()
    nlooks = row_looks * col_looks

    (unwrapped_paths, conncomp_paths) = unwrapping.run(
        ifg_file_list=stitched_ifg_paths,
        cor_file_list=interferometric_corr_paths,
        nlooks=nlooks,
        unwrap_options=cfg.unwrap_options,
        mask_file=cfg.dynamic_ancillary_file_group.mask_file,
    )

    # ###################################
    # 4. Estimate atmospheric corrections
    # ###################################

    if len(cfg.correction_options.geometry_files) > 0:
        ifg_filenames = sorted(Path(stitched_ifg_dir).glob("*.int"))
        out_dir = cfg.work_directory / cfg.correction_options._atm_directory
        out_dir.mkdir(exist_ok=True)
        grouped_slc_files = group_by_date(cfg.cslc_file_list)

        # Prepare frame geometry files
        geometry_dir = out_dir / "geometry"
        geometry_dir.mkdir(exist_ok=True)
        crs = get_raster_crs(ifg_filenames[0])
        epsg = crs.to_epsg()
        out_bounds = get_raster_bounds(ifg_filenames[0])
        frame_geometry_files = prepare_geometry(
            geometry_dir=geometry_dir,
            geo_files=cfg.correction_options.geometry_files,
            matching_file=ifg_filenames[0],
            dem_file=cfg.correction_options.dem_file,
            epsg=epsg,
            out_bounds=out_bounds,
            strides=cfg.output_options.strides,
        )

        # Troposphere
        if "height" not in frame_geometry_files.keys():
            logger.warning(
                "DEM file is not given, skip estimating tropospheric corrections..."
            )
        else:
            if grouped_tropo_files:
                logger.info("Estimating tropospheric corrections")
                estimate_tropospheric_delay(
                    ifg_file_list=ifg_filenames,
                    troposphere_files=grouped_tropo_files,
                    slc_files=grouped_slc_files,
                    geom_files=frame_geometry_files,
                    output_dir=out_dir,
                    tropo_package=cfg.correction_options.tropo_package,
                    tropo_model=cfg.correction_options.tropo_model,
                    tropo_delay_type=cfg.correction_options.tropo_delay_type,
                    epsg=epsg,
                    bounds=out_bounds,
                )
            else:
                logger.info("No weather model, skip tropospheric correction ...")

        # Ionosphere
        if grouped_iono_files:
            logger.info("Estimating ionospheric corrections")
            estimate_ionospheric_delay(
                ifg_file_list=ifg_filenames,
                slc_files=grouped_slc_files,
                tec_files=grouped_iono_files,
                geom_files=frame_geometry_files,
                output_dir=out_dir,
                epsg=epsg,
                bounds=out_bounds,
            )
        else:
            logger.info("No TEC files, skip ionospheric correction ...")

    # ######################################
    # 5. Finalize the output as an HDF5 product
    # ######################################
=======
    # #########################################
    # 2. Finalize the output as an HDF5 product
    # #########################################
>>>>>>> e4c5306d
    # Group all the non-compressed SLCs by date
    date_to_slcs = utils.group_by_date(
        [p for p in cfg.cslc_file_list if "compressed" not in p.name]
    )

    out_dir = pge_runconfig.product_path_group.output_directory
    out_dir.mkdir(exist_ok=True, parents=True)
    logger.info(f"Creating {len(out_paths.unwrapped_paths)} outputs in {out_dir}")
    for unw_p, cc_p, s_corr_p in zip(
<<<<<<< HEAD
        unwrapped_paths,
        conncomp_paths,
        interferometric_corr_paths,
=======
        out_paths.unwrapped_paths,
        out_paths.conncomp_paths,
        out_paths.ifg_corr_paths,
>>>>>>> e4c5306d
    ):
        output_name = out_dir / unw_p.with_suffix(".nc").name
        # Get the current list of acq times for this product
        dair_pair = get_dates(output_name)
        secondary_date = dair_pair[1]
        cur_slc_list = date_to_slcs[(secondary_date,)]

        product.create_output_product(
            output_name=output_name,
            unw_filename=unw_p,
            conncomp_filename=cc_p,
<<<<<<< HEAD
            tcorr_filename=stitched_temp_coh_file,
=======
            tcorr_filename=out_paths.stitched_tcorr_file,
>>>>>>> e4c5306d
            ifg_corr_filename=s_corr_p,
            ps_mask_filename=out_paths.stitched_ps_file,
            pge_runconfig=pge_runconfig,
            cslc_files=cur_slc_list,
            corrections={},
        )

    if pge_runconfig.product_path_group.save_compressed_slc:
        logger.info(f"Saving {len(out_paths.comp_slc_dict.items())} compressed SLCs")
        output_dir = out_dir / "compressed_slcs"
        output_dir.mkdir(exist_ok=True)
        product.create_compressed_products(
            comp_slc_dict=out_paths.comp_slc_dict,
            output_dir=output_dir,
        )

    logger.info(f"Product type: {pge_runconfig.primary_executable.product_type}")
    logger.info(f"Product version: {pge_runconfig.product_path_group.product_version}")<|MERGE_RESOLUTION|>--- conflicted
+++ resolved
@@ -1,6 +1,5 @@
 from __future__ import annotations
 
-<<<<<<< HEAD
 import multiprocessing as mp
 from collections import defaultdict
 from concurrent.futures import ProcessPoolExecutor
@@ -21,12 +20,7 @@
 from dolphin.workflows._utils import _create_burst_cfg, _remove_dir_if_empty
 from dolphin.workflows.config import DisplacementWorkflow
 from opera_utils import get_dates, group_by_burst, group_by_date
-=======
-from dolphin import get_dates, utils
-from dolphin._log import get_log, log_runtime
-from dolphin.workflows.config import DisplacementWorkflow
 from dolphin.workflows.displacement import run as run_displacement
->>>>>>> e4c5306d
 
 from disp_s1 import _log, product
 from disp_s1.pge_runconfig import RunConfig
@@ -55,203 +49,16 @@
     if cfg.log_file:
         _log.setup_file_logging(cfg.log_file)
 
-<<<<<<< HEAD
-    logger.debug(pformat(cfg.model_dump()))
-    cfg.create_dir_tree(debug=debug)
 
-    utils.set_num_threads(cfg.worker_settings.threads_per_worker)
-
-    try:
-        grouped_slc_files = group_by_burst(cfg.cslc_file_list)
-    except ValueError as e:
-        # Make sure it's not some other ValueError
-        if "Could not parse burst id" not in str(e):
-            raise e
-        # Otherwise, we have SLC files which are not OPERA burst files
-        grouped_slc_files = {"": cfg.cslc_file_list}
-
-    if cfg.amplitude_dispersion_files:
-        grouped_amp_dispersion_files = group_by_burst(cfg.amplitude_dispersion_files)
-    else:
-        grouped_amp_dispersion_files = defaultdict(list)
-    if cfg.amplitude_mean_files:
-        grouped_amp_mean_files = group_by_burst(cfg.amplitude_mean_files)
-    else:
-        grouped_amp_mean_files = defaultdict(list)
-
-    if len(cfg.correction_options.troposphere_files) > 0:
-        grouped_tropo_files = group_by_date(
-            cfg.correction_options.troposphere_files,
-            file_date_fmt=cfg.correction_options.tropo_date_fmt,
-        )
-    else:
-        grouped_tropo_files = None
-
-    grouped_iono_files: Mapping[tuple[datetime], Sequence[str | PathLike[str]]] = {}
-    if len(cfg.correction_options.ionosphere_files) > 0:
-        for fmt in cfg.correction_options._iono_date_fmt:
-            group_iono = group_by_date(
-                cfg.correction_options.ionosphere_files,
-                file_date_fmt=fmt,
-            )
-            if len(next(iter(group_iono))) == 0:
-                continue
-            grouped_iono_files = {**grouped_iono_files, **group_iono}
-
-=======
->>>>>>> e4c5306d
     # ######################################
     # 1. Run dolphin's displacement workflow
     # ######################################
     out_paths = run_displacement(cfg=cfg, debug=debug)
 
-<<<<<<< HEAD
-    else:
-        # grab the only key (either a burst, or "") and use that
-        b = next(iter(grouped_slc_files.keys()))
-        wrapped_phase_cfgs = [(b, cfg)]
 
-    ifg_file_list: list[Path] = []
-    tcorr_file_list: list[Path] = []
-    ps_file_list: list[Path] = []
-    # The comp_slc tracking object is a dict, since we'll need to organize
-    # multiple comp slcs by burst (they'll have the same filename)
-    comp_slc_dict: dict[str, Path] = {}
-    # Now for each burst, run the wrapped phase estimation
-    # Try running several bursts in parallel...
-    Executor = (
-        ProcessPoolExecutor
-        if cfg.worker_settings.n_parallel_bursts > 1
-        else DummyProcessPoolExecutor
-    )
-    mw = cfg.worker_settings.n_parallel_bursts
-    ctx = mp.get_context("spawn")
-    with Executor(max_workers=mw, mp_context=ctx) as exc:
-        fut_to_burst = {
-            exc.submit(
-                wrapped_phase.run,
-                burst_cfg,
-                debug=debug,
-            ): burst
-            for burst, burst_cfg in wrapped_phase_cfgs
-        }
-        for fut in fut_to_burst:
-            burst = fut_to_burst[fut]
-
-            cur_ifg_list, comp_slc, tcorr, ps_file = fut.result()
-            ifg_file_list.extend(cur_ifg_list)
-            comp_slc_dict[burst] = comp_slc
-            tcorr_file_list.append(tcorr)
-            ps_file_list.append(ps_file)
-
-    # ###################################
-    # 2. Stitch the interferograms
-    # ###################################
-
-    stitched_ifg_dir = cfg.interferogram_network._directory
-    stitched_ifg_dir.mkdir(exist_ok=True, parents=True)
-    logger.info("Stitching interferograms by date.")
-    (
-        stitched_ifg_paths,
-        interferometric_corr_paths,
-        stitched_temp_coh_file,
-        stitched_ps_file,
-    ) = stitching_bursts.run(
-        ifg_file_list=ifg_file_list,
-        temp_coh_file_list=tcorr_file_list,
-        ps_file_list=ps_file_list,
-        stitched_ifg_dir=stitched_ifg_dir,
-    )
-
-    # ###################################
-    # 3. Unwrap the interferograms
-    # ###################################
-
-    logger.info(f"Unwrapping {len(stitched_ifg_paths)} interferograms")
-    # Compute the looks for the unwrapping
-    row_looks, col_looks = cfg.phase_linking.half_window.to_looks()
-    nlooks = row_looks * col_looks
-
-    (unwrapped_paths, conncomp_paths) = unwrapping.run(
-        ifg_file_list=stitched_ifg_paths,
-        cor_file_list=interferometric_corr_paths,
-        nlooks=nlooks,
-        unwrap_options=cfg.unwrap_options,
-        mask_file=cfg.dynamic_ancillary_file_group.mask_file,
-    )
-
-    # ###################################
-    # 4. Estimate atmospheric corrections
-    # ###################################
-
-    if len(cfg.correction_options.geometry_files) > 0:
-        ifg_filenames = sorted(Path(stitched_ifg_dir).glob("*.int"))
-        out_dir = cfg.work_directory / cfg.correction_options._atm_directory
-        out_dir.mkdir(exist_ok=True)
-        grouped_slc_files = group_by_date(cfg.cslc_file_list)
-
-        # Prepare frame geometry files
-        geometry_dir = out_dir / "geometry"
-        geometry_dir.mkdir(exist_ok=True)
-        crs = get_raster_crs(ifg_filenames[0])
-        epsg = crs.to_epsg()
-        out_bounds = get_raster_bounds(ifg_filenames[0])
-        frame_geometry_files = prepare_geometry(
-            geometry_dir=geometry_dir,
-            geo_files=cfg.correction_options.geometry_files,
-            matching_file=ifg_filenames[0],
-            dem_file=cfg.correction_options.dem_file,
-            epsg=epsg,
-            out_bounds=out_bounds,
-            strides=cfg.output_options.strides,
-        )
-
-        # Troposphere
-        if "height" not in frame_geometry_files.keys():
-            logger.warning(
-                "DEM file is not given, skip estimating tropospheric corrections..."
-            )
-        else:
-            if grouped_tropo_files:
-                logger.info("Estimating tropospheric corrections")
-                estimate_tropospheric_delay(
-                    ifg_file_list=ifg_filenames,
-                    troposphere_files=grouped_tropo_files,
-                    slc_files=grouped_slc_files,
-                    geom_files=frame_geometry_files,
-                    output_dir=out_dir,
-                    tropo_package=cfg.correction_options.tropo_package,
-                    tropo_model=cfg.correction_options.tropo_model,
-                    tropo_delay_type=cfg.correction_options.tropo_delay_type,
-                    epsg=epsg,
-                    bounds=out_bounds,
-                )
-            else:
-                logger.info("No weather model, skip tropospheric correction ...")
-
-        # Ionosphere
-        if grouped_iono_files:
-            logger.info("Estimating ionospheric corrections")
-            estimate_ionospheric_delay(
-                ifg_file_list=ifg_filenames,
-                slc_files=grouped_slc_files,
-                tec_files=grouped_iono_files,
-                geom_files=frame_geometry_files,
-                output_dir=out_dir,
-                epsg=epsg,
-                bounds=out_bounds,
-            )
-        else:
-            logger.info("No TEC files, skip ionospheric correction ...")
-
-    # ######################################
-    # 5. Finalize the output as an HDF5 product
-    # ######################################
-=======
     # #########################################
     # 2. Finalize the output as an HDF5 product
     # #########################################
->>>>>>> e4c5306d
     # Group all the non-compressed SLCs by date
     date_to_slcs = utils.group_by_date(
         [p for p in cfg.cslc_file_list if "compressed" not in p.name]
@@ -261,15 +68,9 @@
     out_dir.mkdir(exist_ok=True, parents=True)
     logger.info(f"Creating {len(out_paths.unwrapped_paths)} outputs in {out_dir}")
     for unw_p, cc_p, s_corr_p in zip(
-<<<<<<< HEAD
-        unwrapped_paths,
-        conncomp_paths,
-        interferometric_corr_paths,
-=======
         out_paths.unwrapped_paths,
         out_paths.conncomp_paths,
         out_paths.ifg_corr_paths,
->>>>>>> e4c5306d
     ):
         output_name = out_dir / unw_p.with_suffix(".nc").name
         # Get the current list of acq times for this product
@@ -281,11 +82,7 @@
             output_name=output_name,
             unw_filename=unw_p,
             conncomp_filename=cc_p,
-<<<<<<< HEAD
-            tcorr_filename=stitched_temp_coh_file,
-=======
             tcorr_filename=out_paths.stitched_tcorr_file,
->>>>>>> e4c5306d
             ifg_corr_filename=s_corr_p,
             ps_mask_filename=out_paths.stitched_ps_file,
             pge_runconfig=pge_runconfig,
